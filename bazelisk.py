--- conflicted
+++ resolved
@@ -111,10 +111,6 @@
 
     bazel_version = decide_which_bazel_version_to_use()
     bazel_version = resolve_version_label_to_number(bazelisk_directory, bazel_version)
-<<<<<<< HEAD
-=======
-    sys.stderr.write('Using Bazel {}...\n'.format(bazel_version))
->>>>>>> 69d0f105
 
     bazel_directory = os.path.join(bazelisk_directory, "bin")
     os.makedirs(bazel_directory, exist_ok=True)
